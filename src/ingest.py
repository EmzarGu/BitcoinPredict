import asyncio
import io
import logging
import os
from datetime import datetime, timedelta, timezone
from typing import Any, Dict, List

import httpx
import pandas as pd
import psycopg2
import psycopg2.extras
from dotenv import load_dotenv

load_dotenv()

logger = logging.getLogger(__name__)

SCHEMA_COLUMNS: List[str] = [
    "week_start",
    "close_usd",
    "realised_price",
    "nupl",
    "fed_liq",
    "ecb_liq",
    "dxy",
    "ust10",
    "gold_price",
    "spx_index",
]

COINGECKO_URL = "https://api.coingecko.com/api/v3/coins/bitcoin/market_chart"
COINMETRICS_URL = "https://community-api.coinmetrics.io/v4/timeseries/asset-metrics"
FRED_URL = "https://fred.stlouisfed.org/graph/fredgraph.csv?id={series_id}"

# Mapping of FRED series IDs to dataframe column names
FRED_COLUMN_MAP = {
    "WALCL": "fed_liq",
    "DTWEXBGS": "dxy",
    "DGS10": "ust10",
}


async def _fetch_coingecko(client: httpx.AsyncClient, days: int = 8) -> Dict[str, Any]:
    resp = await client.get(
        COINGECKO_URL,
        params={"vs_currency": "usd", "days": days, "interval": "daily"},
        timeout=30,
    )
    resp.raise_for_status()
    return resp.json()


def _coingecko_to_weekly(data: Dict[str, Any]) -> pd.DataFrame:
    prices = pd.DataFrame(data.get("prices", []), columns=["ts", "price"])
    vols = pd.DataFrame(data.get("total_volumes", []), columns=["ts", "volume"])
    prices["date"] = pd.to_datetime(prices["ts"], unit="ms", utc=True).dt.floor("D")
    vols["date"] = pd.to_datetime(vols["ts"], unit="ms", utc=True).dt.floor("D")
    df = prices.merge(vols[["date", "volume"]], on="date", how="left")
    df = (
        df.set_index("date")
        .resample("W-MON", label="left", closed="left")
        .agg({"price": "last", "volume": "sum"})
    )
    return df.rename(columns={"price": "close_usd"})


async def _fetch_coinmetrics(
    client: httpx.AsyncClient, days: int = 8
) -> pd.DataFrame:
    end = datetime.now(timezone.utc)
    start = end - timedelta(days=days)
    params = {
        "assets": "btc",
        "metrics": "CapRealUSD,SplyCur,CapMrktCurUSD",
        "frequency": "1d",
        "start_time": start.strftime("%Y-%m-%d"),
        "end_time": end.strftime("%Y-%m-%d"),
    }
    resp = await client.get(COINMETRICS_URL, params=params, timeout=30)
    resp.raise_for_status()
    data = resp.json().get("data", [])
    df = pd.DataFrame(data)
    for col in ["CapRealUSD", "SplyCur", "CapMrktCurUSD"]:
        if col in df.columns:
            df[col] = pd.to_numeric(df[col], errors="coerce")
    df["date"] = pd.to_datetime(df["time"], utc=True)
    df = df.set_index("date").resample("W-MON", label="left", closed="left").last()
    df["realised_price"] = df["CapRealUSD"] / df["SplyCur"]
    df["nupl"] = (df["CapMrktCurUSD"] - df["CapRealUSD"]) / df["CapMrktCurUSD"]
    return df[["realised_price", "nupl"]]


async def _fetch_fred_series(client: httpx.AsyncClient, series_id: str) -> pd.DataFrame:
    url = FRED_URL.format(series_id=series_id)
    resp = await client.get(url, timeout=30)
    resp.raise_for_status()
    df = pd.read_csv(io.StringIO(resp.text))
    df.columns = [c.lower() for c in df.columns]
    column_name = FRED_COLUMN_MAP.get(series_id, series_id.lower())
    # Rename the first column to "date" since FRED uses "observation_date"
    df.rename(columns={df.columns[0]: "date", df.columns[1]: column_name}, inplace=True)
    df["date"] = pd.to_datetime(df["date"], utc=True)
    df = (
        df.set_index("date")
        .resample("W-MON", label="left", closed="left")
        .last()
    )
    return df[[column_name]]


async def ingest_weekly() -> pd.DataFrame:
    """Fetch raw data for the current ISO week, aggregate to weekly,
    and upsert/insert into the TimescaleDB hypertable `btc_weekly`.

    Returns:
        pd.DataFrame: One-row DataFrame for the current week.
    """

    now = datetime.now(timezone.utc)
    week_start = (now - timedelta(days=now.weekday())).replace(
        hour=0, minute=0, second=0, microsecond=0
    )

    async with httpx.AsyncClient(follow_redirects=True) as client:
        cg_task = asyncio.create_task(_fetch_coingecko(client))
        cm_task = asyncio.create_task(_fetch_coinmetrics(client))
<<<<<<< HEAD
        walcl_task = asyncio.create_task(_fetch_fred_series(client, "WALCL"))
        ecb_task = asyncio.create_task(
            _fetch_fred_series(client, "ECBASSETS")
        )
=======
        fed_liq_task = asyncio.create_task(_fetch_fred_series(client, "WALCL"))
>>>>>>> 6442e346
        dxy_task = asyncio.create_task(_fetch_fred_series(client, "DTWEXBGS"))
        ust10_task = asyncio.create_task(_fetch_fred_series(client, "DGS10"))
        gold_task = asyncio.create_task(
            _fetch_fred_series(client, "GOLDAMGBD228NLBM")
        )
        sp500_task = asyncio.create_task(_fetch_fred_series(client, "SP500"))

        cg_data = _coingecko_to_weekly(await cg_task)
        cm_data = await cm_task
<<<<<<< HEAD
        walcl = await walcl_task
        ecb = await ecb_task
=======
        fed_liq = await fed_liq_task
>>>>>>> 6442e346
        dxy = await dxy_task
        ust10 = await ust10_task
        gold = await gold_task
        sp500 = await sp500_task

<<<<<<< HEAD
        walcl.columns = ["fed_liq"]
        ecb.columns = ["ecb_liq"]
        dxy.columns = ["dxy"]
        ust10.columns = ["ust10"]
        gold.columns = ["gold_price"]
        sp500.columns = ["spx_index"]

    frames = [cg_data, cm_data, walcl, ecb, dxy, ust10, gold, sp500]
=======
    frames = [cg_data, cm_data, fed_liq, dxy, ust10]
>>>>>>> 6442e346
    df = pd.concat(frames, axis=1)
    if "volume" in df.columns:
        df = df.drop(columns=["volume"])
    row = df.loc[[week_start]] if week_start in df.index else df.tail(1)
    row = row.copy().reset_index().rename(columns={"index": "week_start"})

    for col in SCHEMA_COLUMNS:
        if col not in row.columns:
            row[col] = pd.NA
    row = row[SCHEMA_COLUMNS]

    database_url = os.getenv("DATABASE_URL")
    if not database_url:
        logger.warning("DATABASE_URL not set; skipping DB upsert")
    else:
        conn = psycopg2.connect(database_url)
        values = [tuple(row.iloc[0])]
        columns = ",".join(SCHEMA_COLUMNS)
        placeholders = ",".join([f"%({c})s" for c in SCHEMA_COLUMNS])
        update = ",".join([f"{c} = EXCLUDED.{c}" for c in SCHEMA_COLUMNS[1:]])
        with conn, conn.cursor() as cur:
            psycopg2.extras.execute_values(
                cur,
                f"INSERT INTO btc_weekly ({columns}) VALUES %s ON CONFLICT (week_start) DO UPDATE SET {update}",
                [row.iloc[0].to_dict()],
            )
        conn.close()

    return row


if __name__ == "__main__":
    asyncio.run(ingest_weekly())<|MERGE_RESOLUTION|>--- conflicted
+++ resolved
@@ -124,14 +124,7 @@
     async with httpx.AsyncClient(follow_redirects=True) as client:
         cg_task = asyncio.create_task(_fetch_coingecko(client))
         cm_task = asyncio.create_task(_fetch_coinmetrics(client))
-<<<<<<< HEAD
-        walcl_task = asyncio.create_task(_fetch_fred_series(client, "WALCL"))
-        ecb_task = asyncio.create_task(
-            _fetch_fred_series(client, "ECBASSETS")
-        )
-=======
         fed_liq_task = asyncio.create_task(_fetch_fred_series(client, "WALCL"))
->>>>>>> 6442e346
         dxy_task = asyncio.create_task(_fetch_fred_series(client, "DTWEXBGS"))
         ust10_task = asyncio.create_task(_fetch_fred_series(client, "DGS10"))
         gold_task = asyncio.create_task(
@@ -141,29 +134,12 @@
 
         cg_data = _coingecko_to_weekly(await cg_task)
         cm_data = await cm_task
-<<<<<<< HEAD
-        walcl = await walcl_task
-        ecb = await ecb_task
-=======
         fed_liq = await fed_liq_task
->>>>>>> 6442e346
         dxy = await dxy_task
         ust10 = await ust10_task
         gold = await gold_task
         sp500 = await sp500_task
-
-<<<<<<< HEAD
-        walcl.columns = ["fed_liq"]
-        ecb.columns = ["ecb_liq"]
-        dxy.columns = ["dxy"]
-        ust10.columns = ["ust10"]
-        gold.columns = ["gold_price"]
-        sp500.columns = ["spx_index"]
-
-    frames = [cg_data, cm_data, walcl, ecb, dxy, ust10, gold, sp500]
-=======
     frames = [cg_data, cm_data, fed_liq, dxy, ust10]
->>>>>>> 6442e346
     df = pd.concat(frames, axis=1)
     if "volume" in df.columns:
         df = df.drop(columns=["volume"])
