--- conflicted
+++ resolved
@@ -50,21 +50,6 @@
 
     df = await ingest.ingest_weekly()
     assert list(df.columns) == ingest.SCHEMA_COLUMNS
-<<<<<<< HEAD
-    expected_one_cols = [
-        "realised_price",
-        "nupl",
-        "fed_liq",
-        "ecb_liq",
-        "dxy",
-        "ust10",
-        "gold_price",
-        "spx_index",
-    ]
-    for col in expected_one_cols:
-        assert df.loc[0, col] == 1
-    assert df.loc[0, "close_usd"] == 10
-=======
     assert df.loc[0, "fed_liq"] == 1
     assert df.loc[0, "dxy"] == 1
     assert df.loc[0, "ust10"] == 1
@@ -87,5 +72,4 @@
 
     df = await ingest._fetch_fred_series(FakeClient(), "WALCL")
     assert list(df.columns) == ["fed_liq"]
-    assert df.iloc[0]["fed_liq"] == 10
->>>>>>> 6442e346
+    assert df.iloc[0]["fed_liq"] == 10